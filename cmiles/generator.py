"""
Generate canonical, isomeric, explicit hydrogen, mapped SMILES

"""
import warnings
import collections
from copy import deepcopy
import cmiles

HAS_OPENEYE = True
try:
    import openeye as oe
except ImportError:
    HAS_OPENEYE = False

HAS_RDKIT = True
try:
    import rdkit as rd
except ImportError:
    HAS_RDKIT = False


def to_molecule_id(molecule, canonicalization='openeye'):
    """
    Generate a dictionary of canonical SMILES.

    This dictionary contains:
    1. canonical SMILES
    2. canonical, isomeric SMILES
    3. canonical, explicit hydrogen SMILES
    4. canonical, isomeric, explicit hydrogen SMILES
    5. canonical, isomeric, explicit hydrogen, mapped SMILES

    The map index on the mapped SMILES is the rank order of the atoms. This SMILES can be used as a SMARTS query for
    a molecule generated from any SMILES representing the same molecule. Using a substrucutre search, you can find the
    mapping of the atom index to the map index in the mapped SMILES. This can be used to ensure all atoms in the same
    molecule have the same map indices.

    For example, methanol (`CO`) will become `[H:3][C:1]([H:4])([H:5])[O:2][H:6]`. Using substructure search on any
    methanol openeye or rdkit molecule, you will get a mapping from the atom map to the atom index.

    Below is some code using OpenEye to get the mapping:

    from openeye import oechem

    # Set up the substructure search
    ss = oechem.OESubSearch(mapped_smiles)
    oechem.OEPrepareSearch(molecule, ss)
    ss.SetMaxMatches(1)

    atom_map = {}
    for match in matches:
        for ma in match.GetAtoms():
            atom_map[ma.pattern.GetMapIdx()] = ma.target.GetIdx()


    The default option uses OpenEye canonicalization to generate these SMILES, but you can also use rdkit.


    Parameters
    ----------
    molecule: openeye or rdkit molecule to generate canonical SMILES.
        Use an openeye molecule if using openey canonicalization and rdkit molecule if you are using rdkit canonicalization

    canonicalization: str, optional, default 'openeye'
        The canonicalization backend to use for generating SMILES. Choice of 'openeye' or 'rdkit'.
        The canonicalization algorithms are different so the output will be different.

    Returns
    -------
    cmiles: dict
        The canonical SMILES
        The provenance key maps to the cmiles version and openeye or rdkit version used.

    """
    # check input and convert to oe or rdkit mol
    molecule = cmiles.utils.load_molecule(molecule, backend=canonicalization)
    molecule_copy = deepcopy(molecule)
    # check for map. If map exists, remove. We only want maps generated with cmiles
<<<<<<< HEAD
    if c.utils.is_mapped(molecule_copy):
        c.utils.remove_map(molecule_copy)
=======
    if cmiles.utils.is_mapped(molecule_copy, backend=canonicalization):
        cmiles.utils.remove_map(molecule_copy, backend=canonicalization)
>>>>>>> 46e3c3a7

    smiles = {}
    if canonicalization == 'openeye':
        if not HAS_OPENEYE:
            raise RuntimeError("You do not have OpenEye installed or you are missing the license.")
        smiles['canonical_smiles'] = to_canonical_smiles_oe(molecule_copy, isomeric=False, explicit_hydrogen=False,
                                                             mapped=False)
        smiles['canonical_isomeric_smiles'] = to_canonical_smiles_oe(molecule_copy, isomeric=True, explicit_hydrogen=False,
                                                                      mapped=False)
        smiles['canonical_isomeric_explicit_hydrogen_smiles'] = to_canonical_smiles_oe(molecule_copy, isomeric=True,
                                                                                       explicit_hydrogen=True,
                                                                                        mapped=False)
        smiles['canonical_explicit_hydrogen_smiles'] = to_canonical_smiles_oe(molecule_copy, isomeric=False,
                                                                               explicit_hydrogen=True, mapped=False)
        smiles['canonical_isomeric_explicit_hydrogen_mapped_smiles'] = to_canonical_smiles_oe(molecule_copy, isomeric=True,
                                                                                               explicit_hydrogen=True,
                                                                                               mapped=True)
        smiles['unique_protomer_representation'] = get_unique_protomer(molecule_copy)
        smiles['provenance'] = 'cmiles_' + cmiles.__version__ + '_openeye_' + oe.__version__
    elif canonicalization == 'rdkit':
        if not HAS_RDKIT:
           raise RuntimeError("You do not have RDKit installed")
        smiles['canonical_smiles'] = to_canonical_smiles_rd(molecule_copy, isomeric=False, explicit_hydrogen=False,
                                                             mapped=False)
        smiles['canonical_isomeric_smiles'] = to_canonical_smiles_rd(molecule_copy, isomeric=True, explicit_hydrogen=False,
                                                                      mapped=False)
        smiles['canonical_isomeric_explicit_hydrogen_smiles'] = to_canonical_smiles_rd(molecule_copy, isomeric=True,
                                                                                        explicit_hydrogen=True,
                                                                                        mapped=False)
        smiles['canonical_explicit_hydrogen_smiles'] = to_canonical_smiles_rd(molecule_copy, isomeric=False,
                                                                               explicit_hydrogen=True, mapped=False)
        smiles['canonical_isomeric_explicit_hydrogen_mapped_smiles'] = to_canonical_smiles_rd(molecule_copy, isomeric=True,
                                                                                               explicit_hydrogen=True,
                                                                                               mapped=True)
        smiles['provenance'] = 'cmiles_' + cmiles.__version__ + '_rdkit_' + rd.__version__
    else:
        raise TypeError("canonicalization must be either 'openeye' or 'rdkit'")

    smiles['standard_inchi'], smiles['inchi_key'] = to_inchi_and_key(molecule_copy)
    smiles['molecular_formula'] = molecular_formula(molecule_copy)

    return smiles


def to_inchi_and_key(molecule):

    # Todo can use the InChI code directly here
    # Make sure moelcule is rdkit mol
    if not isinstance(molecule, rd.Chem.Mol):
        molecule = rd.Chem.MolFromSmiles(oe.oechem.OEMolToSmiles(molecule))

    inchi = rd.Chem.MolToInchi(molecule)
    inchi_key = rd.Chem.MolToInchiKey(molecule)
    return inchi, inchi_key


def to_canonical_smiles_rd(molecule, isomeric, explicit_hydrogen, mapped):
    """
    Generate canonical SMILES with RDKit

    Parameters
    ----------
    molecule: RDKit Chem.rdchem.Mol instance
        The molecule to generate SMILES for
    isomeric: bool
        If True, SMILES will have isomeric information. If molecule already has isomeric information, this will be retained.
        If no isomeric information exists, this function will perceive it and assign the CW (clockwise) flag for chiral
        centers and the E-isomer for stereo bonds.
    explicit_hydrogen: bool
        If True, SMILES will have explicit hydrogens
    mapped: bool
        If True, SMILES will have map indices. (+1 because the map is 1 indexed)

    Returns
    -------
    smiles: str
        The canonical SMILES

    """

    molecule = deepcopy(molecule)
    # Check molecule instance
    if not isinstance(molecule, rd.Chem.rdchem.Mol):
        warnings.warn("molecule should be rdkit molecule. Converting to rdkit molecule", UserWarning)
        # Check if OpenEye Mol and convert to RDKit molecule
        if HAS_OPENEYE and isinstance(molecule, oe.OEMol):
            # Convert OpenEye Mol to RDKit molecule
            molecule = rd.Chem.MolFromSmiles(oe.oechem.OEMolToSmiles(molecule))
            if molecule is None:
                raise RuntimeError("RDKit could not parse SMILES")
        else:
            raise RuntimeError('Molecule needs to be an RDKit molecule or you must have OpenEye installed')

    if explicit_hydrogen:
        # Add explicit hydrogens
        molecule = rd.Chem.AddHs(molecule)
    if not explicit_hydrogen:
        molecule = rd.Chem.RemoveHs(molecule)

    try:
        json_geometry = int(molecule.GetProp("_json_geometry"))
    except KeyError:
        json_geometry = False

    if isomeric and not json_geometry:
        # Make sure molecule has isomeric information
        # If molecule already has isomeric information, keep it.

        # First find chiral centers
        chiral_centers = rd.Chem.FindMolChiralCenters(molecule, includeUnassigned=True)
        for center in chiral_centers:
            atom_id = center[0]
            if center[-1] == '?':
                # If chirality is unspecified, assign clockwise chiral flag
                molecule.GetAtomWithIdx(atom_id).SetChiralTag(rd.Chem.rdchem.ChiralType.CHI_TETRAHEDRAL_CW)

        # Find potential stereo bonds and set to E-isomer if unspecified
        rd.Chem.FindPotentialStereoBonds(molecule)
        for bond in molecule.GetBonds():
            if bond.GetStereo() == rd.Chem.BondStereo.STEREOANY:
                bond.SetStereo(rd.Chem.BondStereo.STEREOE)

    # Get canonical order for map
    if mapped:
        if json_geometry:
            # keep original ordering
            for i in range(molecule.GetNumAtoms()):
                molecule.GetAtomWithIdx(i).SetAtomMapNum(i+1)
        else:
            # canonical order for map
            ranks = list(rd.Chem.CanonicalRankAtoms(molecule, breakTies=True))
            for i, j in enumerate(ranks):
                molecule.GetAtomWithIdx(i).SetAtomMapNum(j+1)

    smiles = rd.Chem.MolToSmiles(molecule, allHsExplicit=explicit_hydrogen, isomericSmiles=isomeric, canonical=True)
    return smiles


def to_canonical_smiles_oe(molecule, isomeric, explicit_hydrogen, mapped, generate_conformer=True):
    """
    Generate canonical SMILES with OpenEye.
    If Isomeric is True, this function will check if a conformer exists. If there is no conformer, oeomega will be used
    to generate a conformer so that stereochemistry can be perceived from the 3D conformation.

    Parameters
    ----------

    molecule: oechem.OEMol
    isomeric: bool
        If True, SMILES will include chirality and stereo bonds
    explicit_hydrogen: bool
        If True, SMILES will include explicit hydrogen
    mapped: bool
        If True, will include map indices (In order of OpenEye omega canonical ordering)
    generate_conformer: bool, optional. Default True
        Generating conformer is needed to infer stereochemistry if SMILES does not have stereochemistry specified. Sometimes,
        however, this can be very slow because the molecule has many rotatable bonds. Then it is recommended to turn
        off generate_conformer but the stereochemistry might not be specified in the isomeric SMILES

    Returns
    -------
    smiles str

    """
    if not HAS_OPENEYE:
        raise ImportError("OpenEye is not installed. You can use the canonicalization='rdkit' to use the RDKit backend"
                           "The Conda recipe for cmiles installs rdkit")

    from openeye import oechem

    # check molecule
    if not isinstance(molecule, (oechem.OEMol, oechem.OEGraphMol, oechem.OEMolBase)):
        warnings.warn("molecule must be OEMol. Converting to OEMol", UserWarning)
        rd_mol = molecule
        molecule = oechem.OEMol()
        oechem.OEParseSmiles(molecule, rd.Chem.MolToSmiles(rd_mol))
    molecule = oechem.OEMol(molecule)

    if explicit_hydrogen:
        oechem.OEAddExplicitHydrogens(molecule)

    # Generate conformer for canonical order
    # First check if geometry from JSON exists
    try:
        JSON_geometry = molecule.GetData('json_geometry')
    except ValueError:
        JSON_geometry = False

    if generate_conformer and not JSON_geometry:
        # geometry that comes from JSON molecule we don't want to change because the mapping needs to match that order
        # For geometries that come from files, we want to reorder those to canonical order but need to make sure we
        # don't lose stereochemistry information.
        #ToDo make sure generating new conformation with canonical order for a molecule that already has coordinates does not mess up existing stereochemistry
        try:
            molecule = cmiles.utils.generate_conformers(molecule, max_confs=1, strict_stereo=False, strict_types=False)
        except RuntimeError:
            warnings.warn("Omega failed to generate a conformer. Smiles may be missing stereochemistry and the map index will"
                          "not be in canonical order.")

    if isomeric:
        oechem.OEPerceiveChiral(molecule)
        oechem.OE3DToAtomStereo(molecule)
        oechem.OE3DToBondStereo(molecule)

    if not explicit_hydrogen and not mapped and isomeric:
        return oechem.OEMolToSmiles(molecule)
    if not explicit_hydrogen and not mapped and not isomeric:
        return oechem.OECreateSmiString(molecule, oechem.OESMILESFlag_Canonical | oechem.OESMILESFlag_RGroups)

    if not mapped and explicit_hydrogen and isomeric:
        return oechem.OECreateSmiString(molecule, oechem.OESMILESFlag_Hydrogens | oechem.OESMILESFlag_ISOMERIC)

    if not mapped and explicit_hydrogen and not isomeric:
        return oechem.OECreateSmiString(molecule, oechem.OESMILESFlag_Hydrogens | oechem.OESMILESFlag_Canonical |
                                        oechem.OESMILESFlag_RGroups)

    # Add tags to molecule
    for atom in molecule.GetAtoms():
        atom.SetMapIdx(atom.GetIdx() + 1)

    if mapped and not explicit_hydrogen:
        raise Warning("Tagged SMILES must include hydrogens to retain order")

    if mapped and not isomeric:
        raise Warning("Tagged SMILES must include stereochemistry ")

    # add tag to data
    tag = oechem.OEGetTag("has_map")
    molecule.SetData(tag, bool(True))

    return oechem.OEMolToSmiles(molecule)


def to_iupac(molecule):
    if not HAS_OPENEYE:
        raise ImportError("OpenEye is not installed. You can use the canonicalization='rdkit' to use the RDKit backend"
                           "The Conda recipe for cmiles installs rdkit")

    from openeye import oeiupac
    return oeiupac.OECreateIUPACName(molecule)


def molecular_formula(molecule):
    """
    Generate Hill sorted empirical formula. Hill sorted first lists C and H and then all other symbols in alphabetical
    order
    Parameters
    ----------
    molecule: openeye or rdkit molecule

    Returns
    -------
    hill sorted empirical formula
    """

    # check molecule
    if HAS_OPENEYE and isinstance(molecule, (oe.OEMol, oe.OEGraphMol, oe.OEMolBase )):
        # use openeye
        if not oe.oechem.OEHasExplicitHydrogens(molecule):
            molecule = deepcopy(molecule)
            #ToDo This only checks for at least one Hydrogen so it might not be adequate.
            oe.oechem.OEAddExplicitHydrogens(molecule)
        symbols = [oe.oechem.OEGetAtomicSymbol(a.GetAtomicNum()) for a in molecule.GetAtoms()]

    elif HAS_RDKIT and isinstance(molecule, rd.Chem.Mol):
        # use rdkit
        molecule = rd.Chem.AddHs(deepcopy(molecule))
        symbols = [a.GetSymbol() for a in molecule.GetAtoms()]
    else:
        raise TypeError("Only openeye and rdkit molecules are supported molecules")

    count = collections.Counter(x.title() for x in symbols)

    hill_sorted = []
    for k in ['C', 'H']:
        # remove C and H from count
        if k in count:
            c = count.pop(k)
            hill_sorted.append(k)
            if c > 1:
                hill_sorted.append(str(c))

    for k in sorted(count.keys()):
        c = count[k]
        hill_sorted.append(k)
        if c > 1:
            hill_sorted.append(str(c))

    return "".join(hill_sorted)


def get_unique_protomer(molecule):

    # This only works for OpenEye
    # Todo There might be a way to use different layers of InChI for this purpose.
    # Not all tautomers are recognized as the same by InChI so it won't capture all tautomers.
    # But if we use only the formula and connectivity level we might be able to capture a larger subset.
    #
    if HAS_OPENEYE:
        from openeye import oequacpac, oechem
    else:
        raise RuntimeError("Must have OpenEye for unique protomer feature")
    molecule_copy = deepcopy(molecule)
    oequacpac.OEGetUniqueProtomer(molecule_copy, molecule)
    return oechem.OEMolToSmiles(molecule_copy)<|MERGE_RESOLUTION|>--- conflicted
+++ resolved
@@ -77,13 +77,8 @@
     molecule = cmiles.utils.load_molecule(molecule, backend=canonicalization)
     molecule_copy = deepcopy(molecule)
     # check for map. If map exists, remove. We only want maps generated with cmiles
-<<<<<<< HEAD
-    if c.utils.is_mapped(molecule_copy):
-        c.utils.remove_map(molecule_copy)
-=======
-    if cmiles.utils.is_mapped(molecule_copy, backend=canonicalization):
-        cmiles.utils.remove_map(molecule_copy, backend=canonicalization)
->>>>>>> 46e3c3a7
+    if cmiles.utils.is_mapped(molecule_copy):
+        cmiles.utils.remove_map(molecule_copy)
 
     smiles = {}
     if canonicalization == 'openeye':
